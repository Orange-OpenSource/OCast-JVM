/*
 * Copyright 2019 Orange
 *
 * Licensed under the Apache License, Version 2.0 (the "License");
 * you may not use this file except in compliance with the License.
 * You may obtain a copy of the License at
 *
 * http://www.apache.org/licenses/LICENSE-2.0
 *
 * Unless required by applicable law or agreed to in writing, software
 * distributed under the License is distributed on an "AS IS" BASIS,
 * WITHOUT WARRANTIES OR CONDITIONS OF ANY KIND, either express or implied.
 * See the License for the specific language governing permissions and
 * limitations under the License.
 */

package org.ocast.mediaroute

import android.annotation.SuppressLint
import android.content.Context
import android.os.Handler
import android.os.Looper
import androidx.mediarouter.media.MediaRouteProvider
import androidx.mediarouter.media.MediaRouteSelector
import androidx.mediarouter.media.MediaRouter
import org.ocast.mediaroute.wrapper.AndroidUIThreadCallbackWrapper
import org.ocast.sdk.core.Device
import org.ocast.sdk.core.DeviceCenter
import org.ocast.sdk.core.EventListener

/**
 * This singleton provides methods to take advantage of the Android media route framework with OCast devices.
 */
object OCastMediaRouteHelper {

<<<<<<< HEAD
    /** The device center. */
=======
    internal const val EXTRA_DEVICE = "org.ocast.mediaroute.extra.DEVICE"
>>>>>>> ccece72b
    private val deviceCenter = DeviceCenter().apply { callbackWrapper = AndroidUIThreadCallbackWrapper() }

    /** A handler on the main thread. */
    private val mainHandler = Handler(Looper.getMainLooper())
<<<<<<< HEAD

    /** The media router singleton. */
=======
    @SuppressLint("StaticFieldLeak")
>>>>>>> ccece72b
    private var mediaRouter: MediaRouter? = null

    /** Indicates if the [OCastMediaRouteHelper] singleton has been initialized. */
    private var initialized = false

    /**
     *  The OCast media route selector.
     *
     *  Set the `routeSelector` property of the `actionProvider` of your menu item with the value returned by this property
     *  to show a dialog which displays a list of the discovered OCast devices.
     */
    val mediaRouteSelector = MediaRouteSelector.Builder()
        .addControlCategory(OCastMediaRouteProvider.FILTER_CATEGORY_OCAST)
        .build()

    /** The discovered OCast devices. */
    val devices: List<Device>
        get() = deviceCenter.devices

    /**
     * Initializes the [OCastMediaRouteHelper] singleton with the specified device classes.
     *
     * This method MUST be called on the main thread prior to any other method calls.
     *
     * @param context The context.
     * @param devices The classes of devices that will be searched during the discovery process.
     */
    fun initialize(context: Context, devices: List<Class<out Device>>) {
        if (!initialized) {
            if (!isMainThread()) {
                throw RuntimeException("${this::class.java.simpleName} should be instantiated on the UI thread.")
            }
            initialized = true
            devices.forEach { deviceCenter.registerDevice(it) }
            val oCastProvider = OCastMediaRouteProvider(context.applicationContext, deviceCenter, mainHandler)
            mediaRouter = MediaRouter.getInstance(context.applicationContext)
            mediaRouter?.addProvider(oCastProvider)
        }
    }

    /**
     * Adds a media router callback.
     *
     * @param mediaRouterCallback The callback to add.
     */
    fun addMediaRouterCallback(mediaRouterCallback: MediaRouter.Callback) {
        if (initialized) {
            runOnMainThread {
                mediaRouter?.addCallback(mediaRouteSelector, mediaRouterCallback, MediaRouter.CALLBACK_FLAG_REQUEST_DISCOVERY)
            }
        } else {
            throw RuntimeException("${this::class.java.simpleName} not initialized. Call initialize with proper configuration")
        }
    }

    /**
     * Removes a media router callback that has been previously added with the `addMediaRouterCallback(@NotNull MediaRouter.Callback mediaRouterCallback)` method.
     *
     * @param mediaRouterCallback The callback to remove.
     */
    fun removeMediaRouterCallback(mediaRouterCallback: MediaRouter.Callback) {
        runOnMainThread {
            mediaRouter?.removeCallback(mediaRouterCallback)
        }
    }

    /**
     * Returns the OCast device which is associated to a [MediaRouter.RouteInfo].
     *
     * @param routeInfo The route info.
     * @return The associated OCast device.
     */
    fun getDeviceFromRoute(routeInfo: MediaRouter.RouteInfo?): Device? {
        val device = routeInfo?.extras?.get(EXTRA_DEVICE) as? Device
        return deviceCenter.devices.firstOrNull { it.upnpID == device?.upnpID }
    }

    /**
     * Indicates if a route info is associated with an OCast device.
     *
     * @param `true` if the route info is associated to an OCast device, otherwise `false`.
     */
    fun isOCastRouteInfo(routeInfo: MediaRouter.RouteInfo?) = routeInfo?.matchesSelector(mediaRouteSelector) == true

    /**
     * Adds a listener for the OCast protocol events.
     *
     * @param listener The listener to add.
     */
    fun addEventListener(listener: EventListener) {
        deviceCenter.addEventListener(listener)
    }

    /**
     * Removes a listener which has been previously added with the `addEventListener(@NotNull EventListener listener)` method.
     *
     * @param listener The listener to remove.
     */
    fun removeEventListener(listener: EventListener) {
        deviceCenter.removeEventListener(listener)
    }

    /**
     * Adds a [MediaRouteProvider] to the media router singleton.
     *
     * This method is used for tests purpose only.
     *
     * @param mediaRouteProvider The media route provider to add.
     */
    internal fun addMediaRouteProvider(mediaRouteProvider: MediaRouteProvider) {
        if (initialized) {
            runOnMainThread {
                mediaRouter?.addProvider(mediaRouteProvider)
            }
        } else {
            throw RuntimeException("${this::class.java.simpleName} not initialized. Call initialize with proper configuration")
        }
    }

    /**
     * Removes a [MediaRouteProvider] from the media router singleton.
     *
     * This method is used for tests purpose only.
     *
     * @param mediaRouteProvider The media route provider to remove.
     */
    internal fun removeMediaRouteProvider(mediaRouteProvider: MediaRouteProvider) {
        runOnMainThread {
            mediaRouter?.removeProvider(mediaRouteProvider)
        }
    }

    /**
     * Indicates if the current thread is the main thread.
     *
     * @return `true` if the current thread is the main thread, otherwise `false`.
     */
    private fun isMainThread(): Boolean {
        return Looper.getMainLooper() == Looper.myLooper()
    }

    /**
     * Runs the specified block of code on the main thread.
     *
     * @param block The block of code to run.
     */
    private fun runOnMainThread(block: () -> Unit) {
        if (isMainThread()) {
            block()
        } else {
            mainHandler.post(block)
        }
    }
}<|MERGE_RESOLUTION|>--- conflicted
+++ resolved
@@ -33,21 +33,17 @@
  */
 object OCastMediaRouteHelper {
 
-<<<<<<< HEAD
+    /** The key to store a [Device] as an extra in the Android media route framework. */
+    internal const val EXTRA_DEVICE = "org.ocast.mediaroute.extra.DEVICE"
+
     /** The device center. */
-=======
-    internal const val EXTRA_DEVICE = "org.ocast.mediaroute.extra.DEVICE"
->>>>>>> ccece72b
     private val deviceCenter = DeviceCenter().apply { callbackWrapper = AndroidUIThreadCallbackWrapper() }
 
     /** A handler on the main thread. */
     private val mainHandler = Handler(Looper.getMainLooper())
-<<<<<<< HEAD
 
     /** The media router singleton. */
-=======
     @SuppressLint("StaticFieldLeak")
->>>>>>> ccece72b
     private var mediaRouter: MediaRouter? = null
 
     /** Indicates if the [OCastMediaRouteHelper] singleton has been initialized. */
