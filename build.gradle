// Top-level build file where you can add configuration options common to all sub-projects/modules.

buildscript {
    ext {
        // Kotlin
<<<<<<< HEAD
        kotlin_version = '1.3.31'
=======
        kotlin_version = '1.3.40'

        // Support library
        support_lib_version = '28.0.0'

        // Other libs
        okhttp_version = '3.14.0'

        // Architecture components (livedata, viewmodels...)
        arch_components_version = '1.1.1'

        // Needed by OCast SDK
        compile_sdk_version = 28
        min_sdk_version = 19
        target_sdk_version = 28
        versionSupportLibrary = support_lib_version
>>>>>>> 50551e92
    }

    repositories {
        google()
        jcenter()
        
    }
    dependencies {
        classpath 'com.android.tools.build:gradle:3.4.1'
        classpath "org.jetbrains.kotlin:kotlin-gradle-plugin:$kotlin_version"
        // NOTE: Do not place your application dependencies here; they belong
        // in the individual module build.gradle files
    }
}

allprojects {
    repositories {
        google()
        jcenter()
    }
}

task clean(type: Delete) {
    delete rootProject.buildDir
}<|MERGE_RESOLUTION|>--- conflicted
+++ resolved
@@ -3,26 +3,7 @@
 buildscript {
     ext {
         // Kotlin
-<<<<<<< HEAD
-        kotlin_version = '1.3.31'
-=======
         kotlin_version = '1.3.40'
-
-        // Support library
-        support_lib_version = '28.0.0'
-
-        // Other libs
-        okhttp_version = '3.14.0'
-
-        // Architecture components (livedata, viewmodels...)
-        arch_components_version = '1.1.1'
-
-        // Needed by OCast SDK
-        compile_sdk_version = 28
-        min_sdk_version = 19
-        target_sdk_version = 28
-        versionSupportLibrary = support_lib_version
->>>>>>> 50551e92
     }
 
     repositories {
