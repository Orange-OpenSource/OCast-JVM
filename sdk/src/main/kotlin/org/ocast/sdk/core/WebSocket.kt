/*
 * Copyright 2019 Orange
 *
 * Licensed under the Apache License, Version 2.0 (the "License");
 * you may not use this file except in compliance with the License.
 * You may obtain a copy of the License at
 *
 * http://www.apache.org/licenses/LICENSE-2.0
 *
 * Unless required by applicable law or agreed to in writing, software
 * distributed under the License is distributed on an "AS IS" BASIS,
 * WITHOUT WARRANTIES OR CONDITIONS OF ANY KIND, either express or implied.
 * See the License for the specific language governing permissions and
 * limitations under the License.
 */

package org.ocast.sdk.core

import java.util.concurrent.TimeUnit
import okhttp3.OkHttpClient
import okhttp3.Request
import okhttp3.Response
import okhttp3.WebSocketListener
import org.ocast.sdk.common.extensions.orFalse
import org.ocast.sdk.core.models.SSLConfiguration
import org.ocast.sdk.core.utils.OCastLog

/**
 * This class represents a web socket.
 *
 * @property webSocketURL The web socket URL.
 * @property sslConfiguration The SSL configuration if the web socket is secure, or `null` if is not secure.
 * @property listener The listener of the web socket events.
 * @constructor Creates an instance of [WebSocket].
 */
open class WebSocket(private val webSocketURL: String, private val sslConfiguration: SSLConfiguration?, private val listener: Listener) : WebSocketListener() {

    /**
     * The companion object.
     */
    companion object {

        /** The maximum payload size in bytes. */
        const val MAX_PAYLOAD_SIZE = 4096

        /** The ping interval in seconds. */
        const val PING_INTERVAL = 5L
    }

    /** Represents the states of the web socket. */
    enum class State {

        /** The web socket is being connected. */
        CONNECTING,

        /** The web socket is connected. */
        CONNECTED,

        /** The web socket is being disconnected. */
        DISCONNECTING,

        /** The web socket is disconnected. */
        DISCONNECTED
    }

    /** The underlying OkHttp web socket. */
    private var webSocket: okhttp3.WebSocket? = null

    /** The current state of the web socket. */
    var state = State.DISCONNECTED
        private set

    /**
     * Connects the web socket to the remote host.
     *
     * @return `true` is the web socket connected successfully, otherwise `false`.
     */
    fun connect(): Boolean {
        return if (state == State.DISCONNECTED || state == State.DISCONNECTING) {
            OCastLog.debug { "Socket: Connecting..." }
            state = State.CONNECTING
            webSocket = null
            try {
                val builder = OkHttpClient.Builder().apply {
                    if (sslConfiguration != null) {
                        sslSocketFactory(sslConfiguration.socketFactory, sslConfiguration.trustManager)
                        hostnameVerifier(sslConfiguration.hostnameVerifier)
                    }
                    pingInterval(PING_INTERVAL, TimeUnit.SECONDS)
                    connectTimeout(5, TimeUnit.SECONDS)
                }
                val client = builder.build()
                val request = Request.Builder().url(webSocketURL).build()
                webSocket = client.newWebSocket(request, this)
                true
            } catch (e: Exception) {
                OCastLog.error(e) { "Socket: Error create socket" }
                state = State.DISCONNECTED
                listener.onDisconnected(this, e)
                false
            }
        } else {
            state == State.CONNECTING
        }
    }

    /**
     * Disconnects the web socket from the remote host.
     *
     * @return `true` is the web socket disconnected successfully, otherwise `false`.
     */
    fun disconnect(): Boolean {
        return if (state == State.CONNECTED || state == State.CONNECTING) {
            OCastLog.debug { "Socket: Disconnecting..." }
            state = State.DISCONNECTING
            if (webSocket?.close(1000, "normal closure") == true) {
                true
            } else {
                state = State.DISCONNECTED
                listener.onDisconnected(this, null)
                false
            }
        } else {
            state == State.DISCONNECTING
        }
    }

    /**
     * Sends a message on the web socket.
     *
     * @param message The message to send.
     * @return `true` if the message was sent successfully, otherwise `false`.
     */
    fun send(message: String): Boolean {
        return if (state == State.CONNECTED) {
            OCastLog.debug { "Socket: send $message" }
            if (message.length <= MAX_PAYLOAD_SIZE) {
                webSocket?.send(message).orFalse()
            } else {
                false
            }
        } else {
            false
        }
    }

    override fun onOpen(webSocket: okhttp3.WebSocket, response: Response) {
        if (this.webSocket == webSocket) {
            OCastLog.debug { "Socket: Connected !" }
            state = State.CONNECTED
            listener.onConnected(this)
        }
    }

    override fun onMessage(webSocket: okhttp3.WebSocket, text: String) {
        if (this.webSocket == webSocket) {
            listener.onDataReceived(this, text)
        }
    }

    override fun onClosed(webSocket: okhttp3.WebSocket, code: Int, reason: String) {
        if (this.webSocket == webSocket) {
            OCastLog.debug { "Socket: Closed !" }
            state = State.DISCONNECTED
            listener.onDisconnected(this, null)
        }
    }

    override fun onFailure(webSocket: okhttp3.WebSocket, throwable: Throwable, response: Response?) {
        if (this.webSocket == webSocket) {
            OCastLog.debug { "Socket: Failure !" }
            state = State.DISCONNECTED
            listener.onDisconnected(this, throwable)
        }
    }

    /**
     * A listener of events on a [WebSocket].
     */
    interface Listener {

        /**
         * Tells the listener that the socket has received a message.
         *
         * @param webSocket The web socket which informs the listener.
         * @param data: The message received.
         */
        fun onDataReceived(webSocket: WebSocket, data: String)

        /**
         * Tells the listener that the socket has been disconnected from the device.
         *
         * @param webSocket The web socket which informs the listener.
         * @param error The disconnection error, or `null` if the disconnection was initiated by the user.
         */
        fun onDisconnected(webSocket: WebSocket, error: Throwable?)

        /**
         * Tells the listener that the socket is connected to the device.
         *
<<<<<<< HEAD
         * @param webSocket
=======
         * @param webSocket The web socket which informs the listener.
         * @param url The web socket URL.
>>>>>>> 1c12b8f3
         */
        fun onConnected(webSocket: WebSocket)
    }
}<|MERGE_RESOLUTION|>--- conflicted
+++ resolved
@@ -198,12 +198,7 @@
         /**
          * Tells the listener that the socket is connected to the device.
          *
-<<<<<<< HEAD
-         * @param webSocket
-=======
          * @param webSocket The web socket which informs the listener.
-         * @param url The web socket URL.
->>>>>>> 1c12b8f3
          */
         fun onConnected(webSocket: WebSocket)
     }
