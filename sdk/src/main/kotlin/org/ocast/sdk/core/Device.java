--- conflicted
+++ resolved
@@ -42,14 +42,10 @@
 import org.ocast.sdk.core.wrapper.SimpleCallbackWrapper;
 import org.ocast.sdk.discovery.models.UpnpDevice;
 
-<<<<<<< HEAD
 /**
  * Represents a remote OCast device.
  */
-public abstract class Device implements CallbackWrapperOwner {
-=======
 public abstract class Device implements CallbackWrapperOwner, Serializable {
->>>>>>> ccece72b
 
     /**
      * Represents the state of an OCast device.
